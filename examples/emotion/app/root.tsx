--- conflicted
+++ resolved
@@ -48,12 +48,7 @@
 
       // reset cache to re-apply global styles
       clientStyleData.reset();
-<<<<<<< HEAD
-      // eslint-disable-next-line react-hooks/exhaustive-deps
-    }, []);
-=======
     }, [clientStyleData, emotionCache.sheet]);
->>>>>>> c4dd5f12
 
     return (
       <html lang="en">
