--- conflicted
+++ resolved
@@ -7,44 +7,6 @@
 - We enhanced the type signatures of `loader`/`action` and
   `useLoaderData`/`useActionData` to make it possible to infer the data type
   from return type of its related server function.
-<<<<<<< HEAD
-
-  To enable this feature, you will need to use the `LoaderArgs` type from
-  `@remix-run/deno` instead of typing the function directly:
-
-  ```diff
-  - import type { LoaderFunction } from "@remix-run/deno";
-  + import type { LoaderArgs } from "@remix-run/deno";
-
-  - export const loader: LoaderFunction = async (args) => {
-  -   return json<LoaderData>(data);
-  - }
-  + export async function loader(args: LoaderArgs) {
-  +   return json(data);
-  + }
-  ```
-
-  Then you can infer the loader data by using `typeof loader` as the type
-  variable in `useLoaderData`:
-
-  ```diff
-  - let data = useLoaderData() as LoaderData;
-  + let data = useLoaderData<typeof loader>();
-  ```
-
-  The API above is exactly the same for your route `action` and `useActionData`
-  via the `ActionArgs` type.
-
-  With this change you no longer need to manually define a `LoaderData` type
-  (huge time and typo saver!), and we serialize all values so that
-  `useLoaderData` can't return types that are impossible over the network, such
-  as `Date` objects or functions.
-
-  See the discussions in [#1254](https://github.com/remix-run/remix/pull/1254)
-  and [#3276](https://github.com/remix-run/remix/pull/3276) for more context.
-
-=======
   ([#1254](https://github.com/remix-run/remix/pull/1254))
->>>>>>> 97999d02
 - Updated dependencies
   - `@remix-run/server-runtime@1.6.5`