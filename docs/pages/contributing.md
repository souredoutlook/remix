---
title: Contributing
description: Thank you for contributing to Remix! Here's everything you need to know before you open a pull request.
order: 6
toc: false
---

# Contributing to Remix

Thanks for contributing, you rock!

When it comes to open source, there are many different kinds of contributions that can be made, all of which are valuable. Here are a few guidelines that should help you as you prepare your contribution.

## Contributor License Agreement

If you'd like to contribute something—whether it's a bug fix to scratch your own itch or a typo in the docs—we'd be happy to have your contribution. We need you to "sign" a contributor license agreement (CLA) first that assigns us ownership so we are able to include it in this software.

When you start a pull request, the remix-cla-bot will prompt you to review the [CLA][cla] and sign it by adding your name to `contributors.yml`.

## Setup

Before you can contribute to the codebase, you will need to fork the repo. This will look a bit different depending on what type of contribution you are making:

- All new features, bug-fixes, or **anything that touches `remix` code** should be branched off of and merged into the `dev` branch
- Changes that only touch templates or documentation can be branched off of and merged into the `main` branch

The following steps will get you setup to contribute changes to this repo:

1. Fork the repo (click the <kbd>Fork</kbd> button at the top right of [this page][this-page])

2. Clone your fork locally

   ```bash
   # in a terminal, cd to parent directory where you want your clone to be, then
   git clone https://github.com/<your_github_username>/remix.git
   cd remix

   # if you are making *any* code changes, make sure to checkout the dev branch
   git checkout dev
   ```

<<<<<<< HEAD
3. Install dependencies by running `yarn`. Remix uses [`yarn` (version 1)][yarn-version-1], so you should too. If you install using `npm`, unnecessary `package-lock.json` files will be generated.

4. Verify you've got everything set up for local development by running `yarn test`
=======
3. Install dependencies by running `yarn`. Remix uses [`yarn` (version 1)][yarn-version-1-2], so you should too. If you install using `npm`, unnecessary `package-lock.json` files will be generated.

4. Install `playwright` to be able to run tests properly by running `npx playwright install` or [use visual studio plugin][use-visual-studio-plugin]

5. Verify you've got everything set up for local development by running `yarn test`
>>>>>>> f3691d51

## Think You Found a Bug?

Please send a PR with a failing test. There are instructions in [`integration/bug-report-test.ts`][integration-bug-report-test-ts]

## Proposing New or Changed API?

Before you put in the work to add your feature and send a pull request, please open a GitHub Discussion so we can get on the same page and give a thumbs up or thumbs down on it. We'd hate for you to spend a bunch of time on something we ultimately don't want to add to Remix!

But hey, who are we to tell you how to spend your time? Go ahead and build the feature if you want if it helps the discussion, but please don't be upset if we don't end up merging it :)

## Issue Not Getting Attention?

If you need a bug fixed and nobody is fixing it, your best bet is to provide a fix for it and make a [pull request][pull-request]. Open source code belongs to all of us, and it's all of our responsibility to push it forward.

## Making a Pull Request?

> **Important:** When creating the PR in GitHub, make sure that you set the base to the correct branch. If you are submitting a PR that touches any code, this should be the `dev` branch. Pull requests that only change documentation can be merged into `main`.
>
> You can set the base in GitHub when authoring the PR with the dropdown below the "Compare changes" heading:
>
> <img src="https://raw.githubusercontent.com/remix-run/react-router/main/static/base-branch.png" alt="" width="460" height="350" />

### Tests

All commits that fix bugs or add features need a test.

`<blink>`Do not merge code without tests!`</blink>`

We use a mix of `jest` and `playwright` for our testing in this project. We have a suite of integration tests in the integration folder and packages have their own jest configuration, which are then referenced by the primary jest config in the root of the project.

The integration tests, and the primary tests can be run in parallel using `npm-run-all` to make the tests run as quickly and efficiently as possible. To run these two sets of tests independently you'll need to run the individual script:

- `yarn test:primary`
- `yarn test:integration`

We also support watch plugins for project, file, and test filtering. To filter things down, you can use a combination of `--testNamePattern`, `--testPathPattern`, and `--selectProjects`. For example:

```
yarn test:primary --selectProjects react --testPathPattern transition --testNamePattern "initial values"
```

We also have watch mode plugins for these. So, you can run `yarn test:primary --watch` and hit `w` to see the available watch commands.

Alternatively, you can run a project completely independently by `cd`-ing into that project and running `yarn jest` which will pick up that project's jest config.

### Docs + Examples

All commits that change or add to the API must be done in a pull request that also updates all relevant examples and docs.

## Development

### Packages

Remix uses a monorepo to host code for multiple packages. These packages live in the `packages` directory.

We use [Yarn workspaces][yarn-workspaces] to manage installation of dependencies and running various scripts. To get everything installed, make sure you have [Yarn (version 1) installed][yarn-version-1], and then run `yarn` or `yarn install` from the repo root.

### Building

Running `yarn build` from the root directory will run the build. You can run the build in watch mode with `yarn watch`.

### Playground

It's often really useful to be able to interact with a real app while developing features for apps. So you can place an app in the `playground` directory and the build process will automatically copy all the output to the `node_modules` of all the apps in the `playground` directory for you. It will even trigger a live reload event for you!

To generate a new playground, simply run:

```sh
yarn playground:new <?name>
```

Where the name of the playground is optional and defaults to `playground-${Date.now()}`. Then you can `cd` into the directory that's generated for you and run `npm run dev`. In another terminal window have `yarn watch` running and you're ready to work on whatever Remix features you like with live reload magic 🧙‍♂️

The playground generated from `yarn playground:new` is based on a template in `scripts/playground/template`. If you'd like to change anything about the template, you can create a custom one in `scripts/playground/template.local` which is `.gitignored` so you can customize it to your heart's content.

### Testing

Before running the tests, you need to run a build. After you build, running `yarn test` from the root directory will run **every** package's tests. If you want to run tests for a specific package, use `yarn test --selectProjects <display-name>`:

```bash
# Test all packages
yarn test

# Test only @remix-run/express
yarn test --selectProjects express
```

## Repository Branching

This repo maintains separate branches for different purposes. They will look something like this:

```
- main   > the most recent release and current docs
- dev    > code under active development between stable releases
```

There may be other branches for various features and experimentation, but all of the magic happens from these branches.

[cla]: https://github.com/remix-run/remix/blob/main/CLA.md
[this-page]: https://github.com/remix-run/remix
[yarn-version-1]: https://classic.yarnpkg.com/lang/en/docs/install
[integration-bug-report-test-ts]: https://github.com/remix-run/remix/blob/dev/integration/bug-report-test.ts
[pull-request]: https://help.github.com/en/github/collaborating-with-issues-and-pull-requests/creating-a-pull-request
<<<<<<< HEAD
[yarn-workspaces]: https://classic.yarnpkg.com/en/docs/workspaces
=======
[yarn-workspaces]: https://classic.yarnpkg.com/en/docs/workspaces
[yarn-version-1-2]: https://classic.yarnpkg.com/lang/en/docs/install
[use-visual-studio-plugin]: https://playwright.dev/docs/intro#using-the-vs-code-extension
>>>>>>> f3691d51
<|MERGE_RESOLUTION|>--- conflicted
+++ resolved
@@ -39,17 +39,11 @@
    git checkout dev
    ```
 
-<<<<<<< HEAD
-3. Install dependencies by running `yarn`. Remix uses [`yarn` (version 1)][yarn-version-1], so you should too. If you install using `npm`, unnecessary `package-lock.json` files will be generated.
+3. Install dependencies by running `yarn`. Remix uses [Yarn (version 1)][yarn-version-1], so you should too. If you install using `npm`, unnecessary `package-lock.json` files will be generated.
 
-4. Verify you've got everything set up for local development by running `yarn test`
-=======
-3. Install dependencies by running `yarn`. Remix uses [`yarn` (version 1)][yarn-version-1-2], so you should too. If you install using `npm`, unnecessary `package-lock.json` files will be generated.
-
-4. Install `playwright` to be able to run tests properly by running `npx playwright install` or [use visual studio plugin][use-visual-studio-plugin]
+4. Install Playwright to be able to run tests properly by running `npx playwright install`, or [use the Visual Studio Code plugin][vscode-playwright]
 
 5. Verify you've got everything set up for local development by running `yarn test`
->>>>>>> f3691d51
 
 ## Think You Found a Bug?
 
@@ -154,10 +148,5 @@
 [yarn-version-1]: https://classic.yarnpkg.com/lang/en/docs/install
 [integration-bug-report-test-ts]: https://github.com/remix-run/remix/blob/dev/integration/bug-report-test.ts
 [pull-request]: https://help.github.com/en/github/collaborating-with-issues-and-pull-requests/creating-a-pull-request
-<<<<<<< HEAD
 [yarn-workspaces]: https://classic.yarnpkg.com/en/docs/workspaces
-=======
-[yarn-workspaces]: https://classic.yarnpkg.com/en/docs/workspaces
-[yarn-version-1-2]: https://classic.yarnpkg.com/lang/en/docs/install
-[use-visual-studio-plugin]: https://playwright.dev/docs/intro#using-the-vs-code-extension
->>>>>>> f3691d51
+[vscode-playwright]: https://playwright.dev/docs/intro#using-the-vs-code-extension